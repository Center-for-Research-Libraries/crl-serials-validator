"""
Runs through any files in the input directory and attempts to make a little sense of them.

For MARC files, records:
    * number of records
    * number with 001
    * number with obvious OCLC 035
    * number with other 035
    * number with 863/864/865
    * number with 866/867/868

At the moment, this doesn't attempt to scan txt/tsv/csv/xlsx files.
"""
import os
import csv
from collections import Counter
import logging
from termcolor import colored, cprint

from crl_lib.marc_file_reader import MarcFileReader
from crl_lib.marc_fields import MarcFields


class InputFileScanner:
    def __init__(self, input_files):
        
        self.data = {}
        self.input_dir = os.path.join(os.getcwd(), 'input')
        self.input_files = input_files
        self.cats = [
            "Total records", "Have 001 field", "Have 004 field", "Have 035", "OCLC in 035", "Have 583", 
            "Have 863/864/865", "Have 866/867/868"]

    def scan_input_files(self):
        logging.debug("Scanning input files.")
        for input_file in self.input_files:
            if input_file.endswith(".mrk"):
                logging.debug("Scanning {}".format(input_file))
                self.marc_scanner(input_file)
               
            elif input_file.endswith(".xlsx"):
                logging.info("Skipping {}".format(input_file))
            elif input_file.endswith(".txt") or input_file.endswith(".tsv") or input_file.endswith(".csv"):
                logging.info("Skipping {}".format(input_file))
            else:
                logging.warning("Unkown file type in input directory: {}".format(input_file))

    def marc_scanner(self, input_file):
        input_file_loc = os.path.join(self.input_dir, input_file)
        file_data = Counter()
        mfr = MarcFileReader(input_file_loc)
        for marc in mfr:
            file_data['total'] += 1
            mf = MarcFields(marc)
            if "=001  " in marc:
                file_data['001'] += 1
            if "004  " in marc:
                file_data['004'] += 1
            if mf.oclc_035:
                file_data['035'] += 1
                file_data['oclc_035'] += 1
            elif "=035  " in marc:
                file_data['035'] += 1
            if "=583  " in marc:
                file_data['583'] += 1
            if "=863  " in marc or "=864  " in marc or "=865  " in marc:
                file_data['863'] += 1
            if "=866  " in marc or "=867  " in marc or "=868  " in marc:
                file_data['866'] += 1

<<<<<<< HEAD
        label_color = 'green'
        cat_labels = {
            'total': colored('Total records   ', label_color),
            '001': 'Have {} field  '.format(colored('001', label_color)),
            '004': 'Have {} field  '.format(colored('004', label_color)),
            '035': 'Have {} field  '.format(colored('035', label_color)),
            'oclc_035': '{} in 035     '.format(colored('OCLC', label_color)),
            '583': 'Have {}        '.format(colored('583', label_color)),
            '863': 'Have {}/{}/{}'.format(colored('863', label_color), colored('864', label_color), colored('865', label_color)),
            '866': 'Have {}/{}/{}'.format(colored('866', label_color), colored('867', label_color), colored('868', label_color)),
        }

        cats = ['001', '004', '035', 'oclc_035', '583', '863', '866', 'total']

=======
>>>>>>> 55be95b8
        # skip blank file
        if file_data['total'] == 0:
            logging.warning('No records found in {}. Blank file?'.format(input_file))
            return
        
        self.print_file_scan_results(input_file, file_data)

    def print_file_scan_results(self, input_file, file_data):
        logging.info('Quick scan of file {}'.format(input_file))
<<<<<<< HEAD
        scan_notice_bar = '-------------------'
        for _ in input_file:
            scan_notice_bar = scan_notice_bar + '-'
        print('\nQuick scan of file {}'.format(colored(input_file, 'cyan')))
        cprint(scan_notice_bar, 'blue')
        for cat in cats:
            cat_label = cat_labels[cat]
            if cat == 'total':
                output_pct = ''
            else:
                output_pct = '{:.1%}'.format(file_data[cat]/file_data['total'])
            output_string = '{}{}{}'.format(cat_label.ljust(12), str(file_data[cat]).rjust(8), output_pct.rjust(10))
=======
        print('\nQuick scan of file {}'.format(input_file))
        for cat in self.cats:
            output = [cat, file_data[cat], "{:.1%}".format(file_data[cat]/file_data["Total records"])]
            output_string = '{}{}\t{}'.format(str(output[0]).ljust(16), str(output[1]).rjust(5), str(output[2]).rjust(7))
>>>>>>> 55be95b8
            logging.info(output_string)
            print(output_string)

    def text_scanner(self, input_file):
        # TODO:
        input_file_loc = os.path.join(self.input_dir, input_file)
        if input_file.endswith('.csv'):
            delimiter = ','
        else:
            delimiter = '\t'

        file_data = Counter()
        with open(input_file_loc, "r") as fin:
            cin = csv.reader(fin, delimiter=delimiter)
            for row in cin:
                pass
        return file_data

    def xlsx_scanner(self, input_file):
        # TODO:
        file_data = Counter()
        return file_data<|MERGE_RESOLUTION|>--- conflicted
+++ resolved
@@ -15,7 +15,6 @@
 import csv
 from collections import Counter
 import logging
-from termcolor import colored, cprint
 
 from crl_lib.marc_file_reader import MarcFileReader
 from crl_lib.marc_fields import MarcFields
@@ -50,43 +49,26 @@
         file_data = Counter()
         mfr = MarcFileReader(input_file_loc)
         for marc in mfr:
-            file_data['total'] += 1
+            file_data["Total records"] += 1
             mf = MarcFields(marc)
             if "=001  " in marc:
-                file_data['001'] += 1
+                file_data["Have 001 field"] += 1
             if "004  " in marc:
-                file_data['004'] += 1
+                file_data["Have 004 field"] += 1
             if mf.oclc_035:
-                file_data['035'] += 1
-                file_data['oclc_035'] += 1
+                file_data["Have 035"] += 1
+                file_data["OCLC in 035"] += 1
             elif "=035  " in marc:
-                file_data['035'] += 1
+                file_data["Have 035"] += 1
             if "=583  " in marc:
-                file_data['583'] += 1
+                file_data["Have 583"] += 1
             if "=863  " in marc or "=864  " in marc or "=865  " in marc:
-                file_data['863'] += 1
+                file_data["Have 863/864/865"] += 1
             if "=866  " in marc or "=867  " in marc or "=868  " in marc:
-                file_data['866'] += 1
+                file_data["Have 866/867/868"] += 1
 
-<<<<<<< HEAD
-        label_color = 'green'
-        cat_labels = {
-            'total': colored('Total records   ', label_color),
-            '001': 'Have {} field  '.format(colored('001', label_color)),
-            '004': 'Have {} field  '.format(colored('004', label_color)),
-            '035': 'Have {} field  '.format(colored('035', label_color)),
-            'oclc_035': '{} in 035     '.format(colored('OCLC', label_color)),
-            '583': 'Have {}        '.format(colored('583', label_color)),
-            '863': 'Have {}/{}/{}'.format(colored('863', label_color), colored('864', label_color), colored('865', label_color)),
-            '866': 'Have {}/{}/{}'.format(colored('866', label_color), colored('867', label_color), colored('868', label_color)),
-        }
-
-        cats = ['001', '004', '035', 'oclc_035', '583', '863', '866', 'total']
-
-=======
->>>>>>> 55be95b8
         # skip blank file
-        if file_data['total'] == 0:
+        if file_data["Total records"] == 0:
             logging.warning('No records found in {}. Blank file?'.format(input_file))
             return
         
@@ -94,25 +76,10 @@
 
     def print_file_scan_results(self, input_file, file_data):
         logging.info('Quick scan of file {}'.format(input_file))
-<<<<<<< HEAD
-        scan_notice_bar = '-------------------'
-        for _ in input_file:
-            scan_notice_bar = scan_notice_bar + '-'
-        print('\nQuick scan of file {}'.format(colored(input_file, 'cyan')))
-        cprint(scan_notice_bar, 'blue')
-        for cat in cats:
-            cat_label = cat_labels[cat]
-            if cat == 'total':
-                output_pct = ''
-            else:
-                output_pct = '{:.1%}'.format(file_data[cat]/file_data['total'])
-            output_string = '{}{}{}'.format(cat_label.ljust(12), str(file_data[cat]).rjust(8), output_pct.rjust(10))
-=======
         print('\nQuick scan of file {}'.format(input_file))
         for cat in self.cats:
             output = [cat, file_data[cat], "{:.1%}".format(file_data[cat]/file_data["Total records"])]
             output_string = '{}{}\t{}'.format(str(output[0]).ljust(16), str(output[1]).rjust(5), str(output[2]).rjust(7))
->>>>>>> 55be95b8
             logging.info(output_string)
             print(output_string)
 
